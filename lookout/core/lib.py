--- conflicted
+++ resolved
@@ -2,17 +2,13 @@
 from collections import defaultdict
 from difflib import SequenceMatcher
 import logging
-<<<<<<< HEAD
 from os.path import isfile
+import random
 import re
-=======
-import random
->>>>>>> 5b7ebc90
-from typing import Dict, Iterable, List, Optional, Sequence
+from typing import Callable, Dict, Iterable, Iterator, List, Optional, Sequence
 
 from bblfsh import BblfshClient, Node
 from bblfsh.client import NonUTF8ContentException
-from tqdm import tqdm
 
 from lookout.core.api.service_data_pb2 import File
 from lookout.core.garbage_exclusion import GARBAGE_PATTERN
@@ -95,13 +91,8 @@
     return result
 
 
-<<<<<<< HEAD
 def filter_filepaths(filepaths: Iterable[str], exclude_pattern: Optional[str] = None,
                      ) -> Iterable[str]:
-=======
-def filter_files(files: Dict[str, File], line_length_limit: int, overall_size_limit: int,
-                 random_state: int = 7, log: Optional[logging.Logger] = None) -> List[File]:
->>>>>>> 5b7ebc90
     """
     Mirror of the file filtering used in the format analyzer for use by debugging tools.
 
@@ -121,67 +112,56 @@
         yield filepath
 
 
-def filter_files(filenames: Iterable[str], line_length_limit: int, client: BblfshClient,
-                 language: str, log: logging.Logger = None) -> Iterable[File]:
+def parse_files(filenames: Iterable[str], line_length_limit: int, overall_size_limit: int,
+                client: BblfshClient, language: str, random_state: int = 7,
+                progress_tracker: Callable = lambda x: x, log: Optional[logging.Logger] = None
+                ) -> Iterator[File]:
     """
     Filter files based on `language` and their maximum line length.
 
     :param filenames: paths to the files to filter.
     :param line_length_limit: maximum line length to accept a file.
-<<<<<<< HEAD
     :param client: Babelfish client. Babelfish server should be started accordingly.
     :param language: Language to consider. Will discard the other languages.
+    :param overall_size_limit: maximum cumulative files size in bytes. \
+                               The files are discarded after reaching this limit.
+    :param random_state: random generator state for shuffling the files.
+    :param progress_tracker: Optional progress metric whenn iterating over the input files.
     :param log: logger to use to report the number of excluded files.
     :return: files passed through the filter and the number of files which were excluded.
     """
-    passed = []
     n_parsed = 0
-    for filename in tqdm(filter_filepaths(filenames)):
-        try:
-            res = client.parse(filename)
-        except NonUTF8ContentException:
-            # skip files that can't be parsed because of UTF-8 decoding errors.
-            continue
-        if res.status == 0 and res.language.lower() == language.lower():
-            uast = res.uast
-            path = filename
-            n_parsed += 1
-            with open(filename, "rb") as f:
-                content = f.read()
-            if len(max(content.splitlines(), key=len, default=b"")) <= line_length_limit:
-                passed.append(File(content=content, uast=uast, path=path,
-                                   language=res.language.lower()))
+    line_passed = []
+    for filename in progress_tracker(filter_filepaths(filenames)):
+        with open(filename, "rb") as f:
+            content = f.read()
+        if len(max(content.splitlines(), key=len, default=b"")) <= line_length_limit:
+            try:
+                res = client.parse(filename)
+            except NonUTF8ContentException:
+                # skip files that can't be parsed because of UTF-8 decoding errors.
+                continue
+            if res.status == 0 and res.language.lower() == language.lower():
+                uast = res.uast
+                path = filename
+                n_parsed += 1
+                line_passed.append(File(content=content, uast=uast, path=path,
+                                        language=res.language.lower()))
     if log is not None:
         log.debug("excluded %d/%d %s files by max line length %d",
-                  n_parsed - len(passed), n_parsed, language, line_length_limit)
-    return passed
-=======
-    :param overall_size_limit: maximum cumulative files size in bytes. \
-                               The files are discarded after reaching this limit.
-    :param random_state: random generator state for shuffling the files.
-    :param log: logger to use to report the number of excluded files.
-    :return: files passed through the filter and the number of files which were excluded.
-    """
-    line_passed = []
-    for key, file in files.items():
-        if len(max(file.content.splitlines(), key=len, default=b"")) <= line_length_limit:
-            line_passed.append(key)
-    if log is not None:
-        log.debug("excluded %d/%d files by max line length %d",
-                  len(files) - len(line_passed), len(files), line_length_limit)
-    line_passed.sort()
+                  n_parsed - len(line_passed), n_parsed, language, line_length_limit)
+    line_passed.sort(key=lambda x: x.path)
     random.seed(random_state)
     line_passed = random.sample(line_passed, k=len(line_passed))
     size = 0
     size_passed = []
-    for key in line_passed:
-        file = files[key]
+    for file in line_passed:
         size += len(file.content)
         if size > overall_size_limit:
             break
         size_passed.append(file)
     if log is not None:
-        log.debug("excluded %d/%d files by max overall size %d",
-                  len(line_passed) - len(size_passed), len(line_passed), overall_size_limit)
-    return size_passed
->>>>>>> 5b7ebc90
+        log.debug("excluded %d/%d %s files by max overall size %d",
+                  len(line_passed) - len(size_passed), len(line_passed), language,
+                  overall_size_limit)
+    return size_passed